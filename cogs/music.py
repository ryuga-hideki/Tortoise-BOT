--- conflicted
+++ resolved
@@ -3,7 +3,13 @@
 import asyncio
 from discord.ext import commands
 
+
+class Music(commands.Cog):
+    def __init__(self, bot):
+        self.bot = bot
+
 youtube_dl.utils.bug_reports_message = lambda: ''
+
 
 ytdl_format_options = {
     'format': 'bestaudio/best',
@@ -16,7 +22,7 @@
     'quiet': True,
     'no_warnings': True,
     'default_search': 'auto',
-    'source_address': '0.0.0.0'
+    'source_address': '0.0.0.0' # bind to ipv4 since ipv6 addresses cause issues sometimes
 }
 
 ffmpeg_options = {
@@ -47,19 +53,7 @@
         filename = data['url'] if stream else ytdl.prepare_filename(data)
         return cls(discord.FFmpegPCMAudio(filename, **ffmpeg_options), data=data)
 
-<<<<<<< HEAD
 
-class Music(commands.Cog):
-    def __init__(self, bot):
-        self.bot = bot
-
-=======
-    
-class Music(commands.Cog):
-    def __init__(self, bot):
-        self.bot = bot
-    
->>>>>>> 0b3ab800
     @commands.command()
     async def join(self, ctx, *, channel: discord.VoiceChannel):
         """Joins a voice channel"""
@@ -71,7 +65,7 @@
 
     @commands.command()
     async def play(self, ctx, *, url):
-        """Plays from yt"""
+        """Plays from a url (almost anything youtube_dl supports)"""
 
         async with ctx.typing():
             player = await YTDLSource.from_url(url, loop=self.bot.loop)
@@ -79,6 +73,7 @@
 
         await ctx.send('Now playing: {}'.format(player.title))
 
+        
     @commands.command()
     async def volume(self, ctx, volume: int):
         """Changes the player's volume"""
@@ -104,8 +99,7 @@
                 await ctx.send("You are not connected to a voice channel.")
                 raise commands.CommandError("Author not connected to a voice channel.")
         elif ctx.voice_client.is_playing():
-            ctx.voice_client.stop()
-
-
+            ctx.voice_client.stop()        
+        
 def setup(bot):
     bot.add_cog(Music(bot))