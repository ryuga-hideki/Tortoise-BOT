import logging
import asyncio
from datetime import datetime

import discord
from discord.ext import commands, tasks

from bot import constants
from bot.cogs.utils.embed_handler import success, failure, info, infraction_embed, thumbnail
from bot.cogs.utils.checks import check_if_it_is_tortoise_guild


logger = logging.getLogger(__name__)


class Admins(commands.Cog):
    def __init__(self, bot):
        self.bot = bot
<<<<<<< HEAD
        self.scheduled_dm_unverified.start()
=======
        self.guild = bot.get_guild(constants.tortoise_guild_id)
        self.muted_role = self.guild.get_role(constants.muted_role_id)
        self.verified_role = self.guild.get_role(constants.verified_role_id)
        self.unverified_role = self.guild.get_role(constants.unverified_role_id)
        self.deterrence_log_channel = bot.get_channel(constants.deterrence_log_channel_id)
>>>>>>> 88b05006

    @commands.command()
    @commands.bot_has_permissions(kick_members=True)
    @commands.has_permissions(kick_members=True)
    @commands.check(check_if_it_is_tortoise_guild)
    async def kick(self, ctx, member: discord.Member, *, reason="No specific reason"):
        """
        Kicks  member from the guild.

        """
        await member.kick(reason=reason)
        await ctx.send(embed=success(f"{member.name} successfully kicked."), delete_after=5)

        deterrence_embed = infraction_embed(ctx, member, constants.Infraction.kick, reason)
        await self.deterrence_log_channel.send(embed=deterrence_embed)

        dm_embed = deterrence_embed
        dm_embed.add_field(
            name="Repeal",
            value="If this happened by a mistake contact moderators."
        )

        await member.send(embed=dm_embed)

    @commands.command()
    @commands.bot_has_permissions(ban_members=True)
    @commands.has_permissions(ban_members=True)
    @commands.check(check_if_it_is_tortoise_guild)
    async def ban(self, ctx, member: discord.Member, *, reason="Reason not stated."):
        """
        Bans  member from the guild.

        """
        await member.ban(reason=reason)
        await ctx.send(embed=success(f"{member.name} successfully banned."), delete_after=5)

        deterrence_embed = infraction_embed(ctx, member, constants.Infraction.ban, reason)
        await self.deterrence_log_channel.send(embed=deterrence_embed)

        dm_embed = deterrence_embed
        dm_embed.add_field(
            name="Repeal",
            value="If this happened by a mistake contact moderators."
        )

        await member.send(embed=dm_embed)

    @commands.command(aliases=["warning"])
    @commands.bot_has_permissions(manage_messages=True)
    @commands.has_permissions(manage_messages=True)
    @commands.check(check_if_it_is_tortoise_guild)
    async def warn(self, ctx, member: discord.Member, *, reason):
        """
        Warns a member.
        Reason length is maximum of 200 characters.

        """
        if len(reason) > 200:
            await ctx.send(embed=failure("Please shorten the reason to 200 characters."), delete_after=3)
            return

        embed = infraction_embed(ctx, member, constants.Infraction.warning, reason)
        embed.add_field(
            name="**NOTE**",
            value=(
                "If you are planning to repeat this again, "
                "the mods may administer punishment for the action."
            )
        )

        await self.deterrence_log_channel.send(f"{member.mention}", delete_after=0.5)
        await self.deterrence_log_channel.send(embed=embed)

        await self.bot.api_client.add_member_warning(ctx.author.id, member.id, reason)

        await ctx.send(embed=success("Warning successfully applied.", ctx.me), delete_after=5)

        await asyncio.sleep(5)
        await ctx.message.delete()

    @commands.command()
    @commands.has_permissions(manage_messages=True)
    @commands.check(check_if_it_is_tortoise_guild)
    async def show_warnings(self, ctx, member: discord.Member):
        """
        Shows all warnings of member.

        """
        warnings = await self.bot.api_client.get_member_warnings(member.id)

        for sub_dict in warnings:
            formatted_warnings = [f"{key}:{value}" for key, value in sub_dict.items()]

            warnings_msg = "\n".join(formatted_warnings)
            # TODO temporal quick fix for possible too long message, to fix when embed navigation is done
            warnings_msg = warnings_msg[:1900]

            warnings_embed = thumbnail(warnings_msg, member, "Listing warnings")
            await ctx.send(embed=warnings_embed)

    @commands.command(aliases=["warnings_count"])
    @commands.has_permissions(manage_messages=True)
    @commands.check(check_if_it_is_tortoise_guild)
    async def warning_count(self, ctx, member: discord.Member):
        """
        Shows count of all warnings from member.

        """
        count = await self.bot.api_client.get_member_warnings_count(member.id)
        warnings_embed = thumbnail(f"Warnings: {count}", member, "Warning count")
        await ctx.send(embed=warnings_embed)

    @commands.command()
    @commands.bot_has_permissions(manage_roles=True)
    @commands.has_permissions(manage_roles=True, manage_messages=True)
    @commands.check(check_if_it_is_tortoise_guild)
    async def promote(self, ctx, member: discord.Member, role: discord.Role):
        """
        Promote member to role.

        """
        if role >= ctx.author.top_role:
            await ctx.send(embed=failure("Role needs to be below you in hierarchy."))
            return
        elif role in member.roles:
            await ctx.send(embed=failure(f"{member.mention} already has role {role.mention}!"))
            return

        await member.add_roles(role)

        await ctx.send(embed=success(f"{member.mention} is promoted to {role.mention}", ctx.me), delete_after=5)

        dm_embed = info(
            (
                f"You are now promoted to role **{role.name}** in our community.\n"
                f"`'With great power comes great responsibility'`\n"
                f"Be active and keep the community safe."
            ),
            ctx.me,
            "Congratulations!"
        )

        dm_embed.set_footer(text="Tortoise community")
        await member.send(embed=dm_embed)

    @commands.command()
    @commands.bot_has_permissions(manage_messages=True)
    @commands.has_permissions(manage_messages=True)
    @commands.guild_only()
    async def clear(self, ctx, amount: int, member: discord.Member = None):
        """
        Clears last X amount of messages.
        If member is passed it will clear last X messages from that member.

        """

        def check(msg):
            return member is None or msg.author == member

        await ctx.channel.purge(limit=amount + 1, check=check)
        await ctx.send(embed=success(f"{amount} messages cleared."), delete_after=3)

    @commands.command()
    @commands.bot_has_permissions(manage_roles=True)
    @commands.has_permissions(manage_messages=True)
    @commands.check(check_if_it_is_tortoise_guild)
    async def mute(self, ctx, member: discord.Member, *, reason="No reason stated."):
        """
        Mutes the member.

        """
        if self.muted_role in member.roles:
            await ctx.send(embed=failure("Cannot mute as member is already muted."))
            return

        reason = "Muting member. " + reason

        await member.add_roles(self.muted_role, reason=reason)
        await member.remove_roles(self.verified_role, reason=reason)

        await ctx.send(embed=success(f"{member} successfully muted."), delete_after=5)

    @commands.command()
    @commands.bot_has_permissions(manage_roles=True)
    @commands.has_permissions(manage_messages=True)
    @commands.check(check_if_it_is_tortoise_guild)
    async def unmute(self, ctx, member: discord.Member):
        """
        Unmutes the member.

        """
        if self.muted_role not in member.roles:
            await ctx.send(embed=failure("Cannot unmute as member is not muted."))
            return

        reason = f"Unmuted by {ctx.author.id}"

        await member.remove_roles(self.muted_role, reason=reason)
        await member.add_roles(self.verified_role, reason=reason)

        await ctx.send(embed=success(f"{member} successfully unmuted."), delete_after=5)

    @tasks.loop(hours=24)
    async def scheduled_dm_unverified(self):
        """
        Dms all unverified members reminder that they need to verify.
        Failed members are printed to log.

        """
<<<<<<< HEAD
        guild = self.bot.get_guild(constants.tortoise_guild_id)
        members = await self.bot.api_client.get_all_members()
=======
        unverified_members = (
            member for member in self.unverified_role.members if member.status ==
            discord.Status.online
            )
>>>>>>> 88b05006
        failed = []
        kicked = []
        count = 0

        for user in filter(lambda m: not m['verified'], members):  # filter is only temporary until API endpoint added
            date_joined = datetime.strptime(user['join_date'].split('T')[0], '%Y-%m-%d')
            days_since_joined = (datetime.today() - date_joined).days

            member = guild.get_member(user['user_id'])
            if days_since_joined in (10, 15, 20, 25):
                msg = (
                    f"Hey {member.mention}!\n"
                    f"You've been in our guild **{guild.name}** for the past {days_since_joined} days...\n"
                    f"We noticed you still haven't verified so please go to "
                    f"{constants.verification_url} and verify.\n\n"
                    f"If you do not do this within **{30-days_since_joined}** days, "
                    f"you will be automatically removed from the server and will have to manually rejoin."
                )

            elif days_since_joined >= 30:
                msg = (
                    f"Hey {member.mention}!\n"
                    f"As you have not verified for the past {days_since_joined} days, you have been automatically"
                    f"removed from our guild **{guild.name}**.\n\n"
                    f"If you still wish to join, please join using the link https://discord.com/invite/GQdZjmW "
                    f"and remember to go through the verification process as soon as possible to be granted entry."
                )

            else:
                continue

            try:
                await member.send(msg)
            except discord.Forbidden:
                failed.append(member.name)
            else:
                count += 1

            if days_since_joined >= 30:
                await member.kick(reason="Failed to verify within 30 days.")
                kicked.append(member.name)

        logger.info(f"Successfully messaged {count} unverified users.")
        if failed:
            logger.info(f"dm_unverified called but failed to dm: {failed}")

        if kicked:
            logger.info(f"Successfully kicked: {kicked}")

    @scheduled_dm_unverified.before_loop
    async def before_automatic_dm_unverified(self):
        logger.info("Starting DM unverified loop...")
        await self.bot.wait_until_ready()
        logger.info("Rule update loop started!")

    @commands.command()
    @commands.cooldown(1, 900, commands.BucketType.guild)
    @commands.has_permissions(administrator=True)
    async def dm_members(self, ctx, role: discord.Role, *, message: str):
        """
        DMs all member that have a certain role.
        Failed members are printed to log.

        """
        members = (member for member in role.members if not member.bot)
        failed = []
        count = 0

        for member in members:
            dm_embed = discord.Embed(title=f"Message for role {role}",
                                     description=message,
                                     color=role.color)
            dm_embed.set_author(name=ctx.guild.name, icon_url=ctx.guild.icon_url)

            try:
                await member.send(embed=dm_embed)
            except discord.Forbidden:
                failed.append(str(member))
            else:
                count += 1

        await ctx.send(embed=success(f"Successfully notified {count} users.", ctx.me))

        if failed:
            logger.info(f"dm_unverified called but failed to dm: {failed}")

    @commands.command()
    async def paste(self, ctx):
        await ctx.send(embed=info(f":page_facing_up: {constants.tortoise_paste_service_link}", ctx.me, ""))


def setup(bot):
    bot.add_cog(Admins(bot))<|MERGE_RESOLUTION|>--- conflicted
+++ resolved
@@ -16,15 +16,12 @@
 class Admins(commands.Cog):
     def __init__(self, bot):
         self.bot = bot
-<<<<<<< HEAD
+        self.tortoise_guild = bot.get_guild(constants.tortoise_guild_id)
+        self.muted_role = self.tortoise_guild.get_role(constants.muted_role_id)
+        self.verified_role = self.tortoise_guild.get_role(constants.verified_role_id)
+        self.unverified_role = self.tortoise_guild.get_role(constants.unverified_role_id)
+        self.deterrence_log_channel = bot.get_channel(constants.deterrence_log_channel_id)
         self.scheduled_dm_unverified.start()
-=======
-        self.guild = bot.get_guild(constants.tortoise_guild_id)
-        self.muted_role = self.guild.get_role(constants.muted_role_id)
-        self.verified_role = self.guild.get_role(constants.verified_role_id)
-        self.unverified_role = self.guild.get_role(constants.unverified_role_id)
-        self.deterrence_log_channel = bot.get_channel(constants.deterrence_log_channel_id)
->>>>>>> 88b05006
 
     @commands.command()
     @commands.bot_has_permissions(kick_members=True)
@@ -234,43 +231,34 @@
         Failed members are printed to log.
 
         """
-<<<<<<< HEAD
-        guild = self.bot.get_guild(constants.tortoise_guild_id)
         members = await self.bot.api_client.get_all_members()
-=======
-        unverified_members = (
-            member for member in self.unverified_role.members if member.status ==
-            discord.Status.online
-            )
->>>>>>> 88b05006
         failed = []
         kicked = []
         count = 0
 
-        for user in filter(lambda m: not m['verified'], members):  # filter is only temporary until API endpoint added
+        # TODO filter is only temporary until API endpoint added
+        for user in filter(lambda m: not m['verified'], members):
             date_joined = datetime.strptime(user['join_date'].split('T')[0], '%Y-%m-%d')
             days_since_joined = (datetime.today() - date_joined).days
 
-            member = guild.get_member(user['user_id'])
+            member = self.tortoise_guild.get_member(user['user_id'])
             if days_since_joined in (10, 15, 20, 25):
                 msg = (
                     f"Hey {member.mention}!\n"
-                    f"You've been in our guild **{guild.name}** for the past {days_since_joined} days...\n"
+                    f"You've been in our guild **{self.tortoise_guild.name}** for the past {days_since_joined} days.\n"
                     f"We noticed you still haven't verified so please go to "
                     f"{constants.verification_url} and verify.\n\n"
-                    f"If you do not do this within **{30-days_since_joined}** days, "
-                    f"you will be automatically removed from the server and will have to manually rejoin."
+                    f"If you do not do this within **{30-days_since_joined}** days, you will be automatically removed "
+                    f"from the server and will have to manually rejoin."
                 )
-
             elif days_since_joined >= 30:
                 msg = (
                     f"Hey {member.mention}!\n"
                     f"As you have not verified for the past {days_since_joined} days, you have been automatically"
-                    f"removed from our guild **{guild.name}**.\n\n"
+                    f"removed from our guild **{self.tortoise_guild.name}**.\n\n"
                     f"If you still wish to join, please join using the link https://discord.com/invite/GQdZjmW "
                     f"and remember to go through the verification process as soon as possible to be granted entry."
                 )
-
             else:
                 continue
 
@@ -312,9 +300,11 @@
         count = 0
 
         for member in members:
-            dm_embed = discord.Embed(title=f"Message for role {role}",
-                                     description=message,
-                                     color=role.color)
+            dm_embed = discord.Embed(
+                title=f"Message for role {role}",
+                description=message,
+                color=role.color
+            )
             dm_embed.set_author(name=ctx.guild.name, icon_url=ctx.guild.icon_url)
 
             try:
@@ -331,7 +321,7 @@
 
     @commands.command()
     async def paste(self, ctx):
-        await ctx.send(embed=info(f":page_facing_up: {constants.tortoise_paste_service_link}", ctx.me, ""))
+        await ctx.send(embed=info(f":page_facing_up: {constants.tortoise_paste_service_link}", ctx.me, title=""))
 
 
 def setup(bot):
