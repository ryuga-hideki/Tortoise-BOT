![Python-Versions](https://img.shields.io/badge/python-3.7-blue?style=flat-square)
![Discord.py-Version](https://img.shields.io/badge/discord.py-1.3.3-blue?style=flat-square)

# Tortoise-BOT
**Fully functional Bot for Discord coded in Discord.py**

<<<<<<< HEAD
<img alt="Tortoise logo" align="right" src="https://imgur.com/g9GCn46.png" width=40%>
=======
<img alt="Tortoise logo" align="right" src="https://i.imgur.com/bKk1StC.png" width=40%/>
>>>>>>> 75e7e1a4

This bot is intended to work only in Tortoise Community guild and it's
mostly tied to one guild. 

Code here serves for education purposes and for
transparency - also to make coding easier as everyone can improve it.

## Features and Commands

To do, check out cogs source code directory to see for yourself.

## Contributing

All updates welcome but please only push to `dev`.

See section below on Installation Instructions and follow it as developer as that
way the setup of pre-commit hook will be correct. 

## Installation Instructions

Python 3.7 required

```bash

# Your global Python installation needs to have pipenv
pip install pipenv

# Clone the repo
git clone https://github.com/Tortoise-Community/Tortoise-BOT.git

# Change directories into the project
cd Tortoise-BOT

# [developer only] If you are developer you need to install dependencies for dev
pipenv install --dev

# If you're not a developer just install required dependencies like this
pipenv install

# Activate the Pipenv shell (aka tell your terminal/whatever to use dependencies from the env in this project)
pipenv shell

# [developer only] Install pre-commit hook
pipenv run precommit

# Before we run the bot we need to create .env file where all secret keys will be (tokens etc)
# it needs to be in /bot/.env
cd bot

# Create it
touch .env

# Edit it and change the keys to your values (see section below for sample layout)
nano .env
```

#### Sample layout of `.env` file

```bash
PRAW_CLIENT_ID=put_something_here
PRAW_CLIENT_SECRET=put_something_here
BOT_TOKEN=put_something_here
API_ACCESS_TOKEN =put_something_here
SOCKET_AUTH_TOKEN=put_something_here
```

`PRAW_CLIENT_ID` and `PRAW_CLIENT_SECRET`
are for Reddit commands (memes etc), see [Reddit script app OAuth2](https://github.com/reddit-archive/reddit/wiki/OAuth2)
for info how to get them.

`BOT_TOKEN` the most important one. You can get one by [creating a Discord bot](https://discordapp.com/developers/applications)

`API_ACCESS_TOKEN` token to access our API. You don't need this but some features
will be unavailable, we use this for example: checking if user is verified,
verifying new users, putting new users, editing users(infractions, leave date) etc..

`SOCKET_AUTH_TOKEN` token to connect to our bot socket. 
This is so the API can communicate with the bot,
for example when member verifies on website the bot receives this verification trough the socket
and adds roles to members/send him message etc

#### Additional dependencies

For music cog to work you need ffmpeg (either in the Tortoise-BOT/bot/ directory or in your PATH).

For linux you can install it with `sudo apt install ffmpeg`

### Once everything is ready

Run the bot!

Depending on how you set up `.env` you might get some errors about some cogs not loading 
(for example if you did not set up `PRAW_CLIENT_SECRET` the `cogs/reddit.py` cog will fail to load).
You can safely ignore these errors as they will not stop the bot from functioning and loading other cogs.

```bash
# You need to be in the root of Tortoise-Bot directory
# Once you are in Tortoise-Bot/

# Run the bot
pipenv run start
```

# License

MIT - see [LICENSE](LICENSE) file for details.<|MERGE_RESOLUTION|>--- conflicted
+++ resolved
@@ -4,11 +4,7 @@
 # Tortoise-BOT
 **Fully functional Bot for Discord coded in Discord.py**
 
-<<<<<<< HEAD
-<img alt="Tortoise logo" align="right" src="https://imgur.com/g9GCn46.png" width=40%>
-=======
 <img alt="Tortoise logo" align="right" src="https://i.imgur.com/bKk1StC.png" width=40%/>
->>>>>>> 75e7e1a4
 
 This bot is intended to work only in Tortoise Community guild and it's
 mostly tied to one guild. 
